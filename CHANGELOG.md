--- conflicted
+++ resolved
@@ -9,10 +9,10 @@
 
 ### Added
 
-<<<<<<< HEAD
 - Output stream with an arbitrary number of channels (`glyphtune.output.Stream`).
 - Effects module (including base `Effect` object).
 - Stereo effects module (including `StereoPan`, `StereoLevels`, `StereoInterMix`, and `StereoDelay`).
+- `glyphtune.arrays` module.
 
 ### Changed
 
@@ -20,17 +20,11 @@
 - `Waveform.sample_seconds` and `Waveform.sample_samples` now accept a `channels` options and can sample multi-channel audio, returning arrays of the shape `(channels, samples)`.
 - `Waveform.sample_seconds` and `Waveform.sample_samples` now sample stereo audio by default.
 - `PhaseModulation` no longer accepts the `frequency_modulation` option and is no longer able to perform frequency modulation.
-=======
-- `glyphtune.arrays` module.
-
-### Changed
-
 - `Square` objects no longer subclass `Pulse` and now subclass `PeriodicWave`.
 - Moved `FloatArray` from `glyphtune` module to `glyphtune.arrays`.
 - `PeriodicWave` now properly overrides `__eq__` and `__repr__`.
 - Periodic wave representations now explicitly state `phase` keyword.
 - `OperationWaveform` attribute `_operator_kwargs` is now `__operator_kwargs`. 
->>>>>>> b00bc4a8
 
 ### Removed
 
