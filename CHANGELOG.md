# Changelog

All notable changes to this project will be documented in this file.

The format is based on [Keep a Changelog](https://keepachangelog.com/en/1.1.0/),
and this project adheres to [Semantic Versioning](https://semver.org/spec/v2.0.0.html).

## [Unreleased]

### Added

- Effects module (including base `Effect` class).
- Stereo effects module (including `StereoPan`, `StereoLevels`, `StereoInterMix`, and `StereoDelay`).
- Output stream with an arbitrary number of channels (`glyphtune.output.Stream`).
- Output to wav file (`glyphtune.output.write_wav` and `glyphtune.output.WavParameters`)
- `glyphtune.signal` module (including `Signal` class).

### Changed

- `Waveform.sample_arr` is renamed to `sample_time` and is now expected to be able to take as an argument a `Signal` object of the shape `(channels, samples)` and return a `Signal` object of the same shape.
- `Waveform.sample_seconds` and `Waveform.sample_samples` now accept a `channels` option and can sample multi-channel audio, returning `Signal` objects of the shape `(channels, samples)`.
- `Waveform.sample_seconds` and `Waveform.sample_samples` now sample stereo audio by default.
- `PhaseModulation` no longer accepts the `frequency_modulation` option and is no longer able to perform frequency modulation.
<<<<<<< HEAD
- Moved `FloatArray` from `glyphtune` module to `glyphtune.arrays`.
=======
- `Square` objects no longer subclass `Pulse` and now subclass `PeriodicWave`.
>>>>>>> 53480231
- `PeriodicWave` now properly overrides `__eq__` and `__repr__`.
- Periodic wave representations now explicitly state `phase` keyword.
- `OperationWaveform` properties `operator`, `operands`, and `operator_kwargs` are now attributes and can therefore be freely accessed and set. 
- Various documentation improvements.

### Removed

- `glyphtune.output.MonoStream` class (replaced by `glyphtune.output.Stream`).
- Calculus module (`glyphtune.waveforms.calculus`, including `DerivativeWaveform` and `IntegralWaveform`).
- Frequency modulation (`glyphtune.waveforms.modulation.frequency_modulate`).
- `glyphtune.FloatArray` type alias.

### Fixed

- `Square` no longer subclasses `Pulse` and now subclasses `PeriodicWave`.
- Various bugfixes and improvements in equality checks.

## [0.1.0] 2024-03-03

### Added

- Initial version.

[0.1.0]: https://github.com/PYEEDM/glyphtune/releases/tag/0.1.0<|MERGE_RESOLUTION|>--- conflicted
+++ resolved
@@ -21,11 +21,6 @@
 - `Waveform.sample_seconds` and `Waveform.sample_samples` now accept a `channels` option and can sample multi-channel audio, returning `Signal` objects of the shape `(channels, samples)`.
 - `Waveform.sample_seconds` and `Waveform.sample_samples` now sample stereo audio by default.
 - `PhaseModulation` no longer accepts the `frequency_modulation` option and is no longer able to perform frequency modulation.
-<<<<<<< HEAD
-- Moved `FloatArray` from `glyphtune` module to `glyphtune.arrays`.
-=======
-- `Square` objects no longer subclass `Pulse` and now subclass `PeriodicWave`.
->>>>>>> 53480231
 - `PeriodicWave` now properly overrides `__eq__` and `__repr__`.
 - Periodic wave representations now explicitly state `phase` keyword.
 - `OperationWaveform` properties `operator`, `operands`, and `operator_kwargs` are now attributes and can therefore be freely accessed and set. 
